--- conflicted
+++ resolved
@@ -90,16 +90,11 @@
           msg "Let:\n  T1 = {:index 7, :time -1, :type :ok, :process 0, :f :read, :value {:x 0, :y 1}}\n  T2 = {:index 3, :time -1, :type :ok, :process 0, :f :read, :value {:x 1, :y 0}}\n\nThen:\n  - T1 < T2, because T1 observed :x = 0, and T2 observed a higher value 1.\n  - However, T2 < T1, because T2 observed :y = 0, and T1 observed a higher value 1: a contradiction!"]
       (is (= {:valid? false
               :scc-count 1
-<<<<<<< HEAD
-              :cycles ["Let:\n  T1 = {:index 7, :time -1, :type :ok, :process 0, :f :read, :value {:x 0, :y 1}}\n  T2 = {:index 3, :time -1, :type :ok, :process 0, :f :read, :value {:x 1, :y 0}}\n\nThen:\n  - T1 < T2, because T1 observed :x = 0, and T2 observed a higher value 1.\n  - However, T2 < T1, because T2 observed :y = 0, and T1 observed a higher value 1: a contradiction!"]}
-             (check {:analyzer monotonic-key-graph} history)))))
-=======
               :cycles [msg]}
              (check {:analyzer  monotonic-key-graph
                      :directory "test-output/checker-test/invalid/sccs"}
                     history)))
       (is (= (str "Cycle #0\n" msg) (slurp "test-output/checker-test/invalid/sccs/cycles.txt")))))
->>>>>>> 74833461
 
   (testing "large histories"
     (let [history (->> (range)
